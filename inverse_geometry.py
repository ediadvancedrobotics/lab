#!/usr/bin/env python3
# -*- coding: utf-8 -*-
"""
Created on Wed Sep  6 15:32:51 2023

@author: stonneau
"""

import pinocchio as pin 
import numpy as np
from numpy.linalg import pinv,inv,norm,svd,eig
import time
from tools import collision, getcubeplacement, setcubeplacement, projecttojointlimits
from config import LEFT_HOOK, RIGHT_HOOK, LEFT_HAND, RIGHT_HAND, EPSILON
from config import CUBE_PLACEMENT, CUBE_PLACEMENT_TARGET

from tools import setcubeplacement

def computeqgrasppose(robot, qcurrent, cube, cubetarget, viz=None):
    '''Return a collision free configuration grasping a cube at a specific location and a success flag'''
<<<<<<< HEAD
    q = qcurrent.copy()

    lhand_id = robot.model.getFrameId(LEFT_HAND)
    rhand_id = robot.model.getFrameId(RIGHT_HAND)
    
    oMlhook = getcubeplacement(cube, LEFT_HOOK)
    oMrhook = getcubeplacement(cube, RIGHT_HOOK)

    success = False

    for i in range(1000):
        pin.framesForwardKinematics(robot.model, robot.data, q)
        pin.computeJointJacobians(robot.model, robot.data, q)

        oMlhand = robot.data.oMf[lhand_id]
        oMrhand = robot.data.oMf[rhand_id]

        lhandMlhook = oMlhand.inverse()*oMlhook
        rhandMrhook = oMrhand.inverse()*oMrhook
        
        nu_L = pin.log(lhandMlhook).vector
        nu_R = pin.log(rhandMrhook).vector

        J_L = pin.computeFrameJacobian(robot.model, robot.data, q, lhand_id, pin.LOCAL)
        J_R = pin.computeFrameJacobian(robot.model, robot.data, q, rhand_id, pin.LOCAL)

        JL_p = pinv(J_L)
        v1 = JL_p @ nu_L
        N1 = np.eye(robot.nv) - JL_p @ J_L

        JRN = J_R @ N1
        JRN_p = pinv(JRN)

        v2 = JRN_p @ (nu_R - J_R @ v1)
        vq = v1 + N1 @ v2
        
        q = pin.integrate(robot.model,q, vq)

        lerror = norm(oMlhand.translation - oMlhook.translation)
        rerror = norm(oMrhand.translation - oMrhook.translation)

        if viz:
            viz.display(q)
            time.sleep(1)
        
        if lerror < EPSILON and rerror < EPSILON and not collision(robot, q):
            success = True
            break
    
    return q, success
=======
    setcubeplacement(robot, cube, cubetarget)

    q = qcurrent.copy()
    DT = EPSILON * 10
    Kpost = 1 # penalty term for initial postural change

    max_updates = 1000
    updates_done = 0
    q_opt_found = False

    oMLhook = getcubeplacement(cube, LEFT_HOOK)
    oMRhook = getcubeplacement(cube, RIGHT_HOOK)

    while updates_done < max_updates:

        pin.framesForwardKinematics(robot.model, robot.data, q)
        pin.computeJointJacobians(robot.model, robot.data, q)

        left_hand_frameid = robot.model.getFrameId(LEFT_HAND)
        oMLhand = robot.data.oMf[left_hand_frameid]

        right_hand_frameid = robot.model.getFrameId(RIGHT_HAND)
        oMRhand = robot.data.oMf[right_hand_frameid]

        # FIRST TASK: moving left hand to the left hook
        
        # get the homogeneous matrix that takes from left hand frame to hook frame
        lhandMLhook = oMLhand.inverse() * oMLhook

        # 6D spatial vector that is needed to be applied in 1 second 
        # so the left hand's frame will be in the position of hook frame's position
        lhand_nu_lhand = pin.log(lhandMLhook).vector

        # get the 6D vector in the world frame
        lhand_nu_world = oMLhand.action @ lhand_nu_lhand

        # Get corresponding jacobian for lhand
        o_Jlhand = pin.computeFrameJacobian(
            robot.model,
            robot.data,
            q,
            left_hand_frameid, 
            pin.WORLD
            )
        
        # get the joint velocities to move left hand coordinates to the hook position
        lhand_vq = pinv(o_Jlhand) @ lhand_nu_world

        # get the null-space projector matrix of the left hand Jacobian
        # any vector multiplied by Plhand is projected into the null space of o_Jlhand
        # meaning if that vector is multiplied by o_Jlhand = 0 => lhand is not moved
        Plhand = np.eye(robot.nv) - pinv(o_Jlhand) @ o_Jlhand

        # SECOND TASK: moving right hand to the right hook
        # Get corresponding jacobian for rhand
        o_Jrhand = pin.computeFrameJacobian(
            robot.model,
            robot.data,
            q,
            right_hand_frameid, 
            pin.WORLD
            )
        
        o_Jrhand_lhand_null = o_Jrhand @ Plhand

        # Spatial velocity of right hand frame
        rhand_nu_world_from_lhand_vq = o_Jrhand @ lhand_vq

        # get the right hook into the right hand frame
        rhandMLhook = oMRhand.inverse() * oMRhook

        # get the 6D spacial velocity matrix 
        rhand_nu_rhand = pin.log(rhandMLhook).vector

        # get the 6D vector in the world frame
        rhand_nu_world = oMRhand.action @ rhand_nu_rhand

        # substract the spatial velocity that from left hand
        rhand_nu_world -= rhand_nu_world_from_lhand_vq

        # calculate right hand joint spatial velocities projected 
        # into the left hand jacobian matrix's null space
        rhand_vq_null = pinv(o_Jrhand_lhand_null) @ rhand_nu_world


        # THIRD TASK: add postural bias 
        # as the initial configuration of the robot is natural, add penalty of getting far from the q_ref 
        Plhandrhand = Plhand - pinv(o_Jrhand_lhand_null) @ o_Jrhand @ Plhand
        delta_q_to_ref = pin.difference(robot.model, q, robot.q0)
        v_post = Kpost * delta_q_to_ref
        postural_vq_null = Plhandrhand @ v_post

        # combine both hands' joint velocities
        vq = lhand_vq + rhand_vq_null + postural_vq_null


        # check if the angle and translation to the targets are small enough 
        # so we can early stop the optimization
        rotation_to_left_hook = norm(lhand_nu_lhand[:3])
        translation_to_left_hook = norm(lhand_nu_lhand[3:])

        rotation_to_right_hook = norm(rhand_nu_world[:3])
        translation_to_right_hook = norm(rhand_nu_world[3:])

        left_hook_close_enough = rotation_to_left_hook <= EPSILON and translation_to_left_hook <= EPSILON
        right_hook_close_enough = rotation_to_right_hook <= EPSILON and translation_to_right_hook <= EPSILON

        if left_hook_close_enough and right_hook_close_enough:
            if not collision(robot, q):
                q_opt_found = True
                break

        # get the q by integrating the current q and unit time joint velocities multiplied by DT
        q = pin.integrate(robot.model, q, vq * DT)
        updates_done += 1

        if viz:
            viz.display(q)

    return q, q_opt_found
>>>>>>> 00a37adb
            
if __name__ == "__main__":
    from tools import setupwithmeshcat
    from setup_meshcat import updatevisuals
    robot, cube, viz = setupwithmeshcat()
    
    q = robot.q0.copy()
    
    q0,successinit = computeqgrasppose(robot, q, cube, CUBE_PLACEMENT, viz)
    qe,successend = computeqgrasppose(robot, q, cube, CUBE_PLACEMENT_TARGET,  viz)
    
    updatevisuals(viz, robot, cube, q0)
    
    
    <|MERGE_RESOLUTION|>--- conflicted
+++ resolved
@@ -18,7 +18,6 @@
 
 def computeqgrasppose(robot, qcurrent, cube, cubetarget, viz=None):
     '''Return a collision free configuration grasping a cube at a specific location and a success flag'''
-<<<<<<< HEAD
     q = qcurrent.copy()
 
     lhand_id = robot.model.getFrameId(LEFT_HAND)
@@ -54,7 +53,12 @@
 
         v2 = JRN_p @ (nu_R - J_R @ v1)
         vq = v1 + N1 @ v2
-        
+
+        N2 = N1 - JRN_p @ JRN @ N1
+        v3 = pin.difference(robot.model, q, robot.q0)
+
+        vq += N2 @ v3
+
         q = pin.integrate(robot.model,q, vq)
 
         lerror = norm(oMlhand.translation - oMlhook.translation)
@@ -69,128 +73,7 @@
             break
     
     return q, success
-=======
-    setcubeplacement(robot, cube, cubetarget)
 
-    q = qcurrent.copy()
-    DT = EPSILON * 10
-    Kpost = 1 # penalty term for initial postural change
-
-    max_updates = 1000
-    updates_done = 0
-    q_opt_found = False
-
-    oMLhook = getcubeplacement(cube, LEFT_HOOK)
-    oMRhook = getcubeplacement(cube, RIGHT_HOOK)
-
-    while updates_done < max_updates:
-
-        pin.framesForwardKinematics(robot.model, robot.data, q)
-        pin.computeJointJacobians(robot.model, robot.data, q)
-
-        left_hand_frameid = robot.model.getFrameId(LEFT_HAND)
-        oMLhand = robot.data.oMf[left_hand_frameid]
-
-        right_hand_frameid = robot.model.getFrameId(RIGHT_HAND)
-        oMRhand = robot.data.oMf[right_hand_frameid]
-
-        # FIRST TASK: moving left hand to the left hook
-        
-        # get the homogeneous matrix that takes from left hand frame to hook frame
-        lhandMLhook = oMLhand.inverse() * oMLhook
-
-        # 6D spatial vector that is needed to be applied in 1 second 
-        # so the left hand's frame will be in the position of hook frame's position
-        lhand_nu_lhand = pin.log(lhandMLhook).vector
-
-        # get the 6D vector in the world frame
-        lhand_nu_world = oMLhand.action @ lhand_nu_lhand
-
-        # Get corresponding jacobian for lhand
-        o_Jlhand = pin.computeFrameJacobian(
-            robot.model,
-            robot.data,
-            q,
-            left_hand_frameid, 
-            pin.WORLD
-            )
-        
-        # get the joint velocities to move left hand coordinates to the hook position
-        lhand_vq = pinv(o_Jlhand) @ lhand_nu_world
-
-        # get the null-space projector matrix of the left hand Jacobian
-        # any vector multiplied by Plhand is projected into the null space of o_Jlhand
-        # meaning if that vector is multiplied by o_Jlhand = 0 => lhand is not moved
-        Plhand = np.eye(robot.nv) - pinv(o_Jlhand) @ o_Jlhand
-
-        # SECOND TASK: moving right hand to the right hook
-        # Get corresponding jacobian for rhand
-        o_Jrhand = pin.computeFrameJacobian(
-            robot.model,
-            robot.data,
-            q,
-            right_hand_frameid, 
-            pin.WORLD
-            )
-        
-        o_Jrhand_lhand_null = o_Jrhand @ Plhand
-
-        # Spatial velocity of right hand frame
-        rhand_nu_world_from_lhand_vq = o_Jrhand @ lhand_vq
-
-        # get the right hook into the right hand frame
-        rhandMLhook = oMRhand.inverse() * oMRhook
-
-        # get the 6D spacial velocity matrix 
-        rhand_nu_rhand = pin.log(rhandMLhook).vector
-
-        # get the 6D vector in the world frame
-        rhand_nu_world = oMRhand.action @ rhand_nu_rhand
-
-        # substract the spatial velocity that from left hand
-        rhand_nu_world -= rhand_nu_world_from_lhand_vq
-
-        # calculate right hand joint spatial velocities projected 
-        # into the left hand jacobian matrix's null space
-        rhand_vq_null = pinv(o_Jrhand_lhand_null) @ rhand_nu_world
-
-
-        # THIRD TASK: add postural bias 
-        # as the initial configuration of the robot is natural, add penalty of getting far from the q_ref 
-        Plhandrhand = Plhand - pinv(o_Jrhand_lhand_null) @ o_Jrhand @ Plhand
-        delta_q_to_ref = pin.difference(robot.model, q, robot.q0)
-        v_post = Kpost * delta_q_to_ref
-        postural_vq_null = Plhandrhand @ v_post
-
-        # combine both hands' joint velocities
-        vq = lhand_vq + rhand_vq_null + postural_vq_null
-
-
-        # check if the angle and translation to the targets are small enough 
-        # so we can early stop the optimization
-        rotation_to_left_hook = norm(lhand_nu_lhand[:3])
-        translation_to_left_hook = norm(lhand_nu_lhand[3:])
-
-        rotation_to_right_hook = norm(rhand_nu_world[:3])
-        translation_to_right_hook = norm(rhand_nu_world[3:])
-
-        left_hook_close_enough = rotation_to_left_hook <= EPSILON and translation_to_left_hook <= EPSILON
-        right_hook_close_enough = rotation_to_right_hook <= EPSILON and translation_to_right_hook <= EPSILON
-
-        if left_hook_close_enough and right_hook_close_enough:
-            if not collision(robot, q):
-                q_opt_found = True
-                break
-
-        # get the q by integrating the current q and unit time joint velocities multiplied by DT
-        q = pin.integrate(robot.model, q, vq * DT)
-        updates_done += 1
-
-        if viz:
-            viz.display(q)
-
-    return q, q_opt_found
->>>>>>> 00a37adb
             
 if __name__ == "__main__":
     from tools import setupwithmeshcat
